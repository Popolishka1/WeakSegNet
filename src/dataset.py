import os
import torch
import numpy as np
from PIL import Image
from torchvision import transforms
import xml.etree.ElementTree as et
from torch.utils.data import Dataset, DataLoader, random_split, Subset


class OxfordPet(Dataset):
    def __init__(self,
                 data_dir,
                 split,
                 image_transform=None,
                 mask_transform=None
                 ):
        
        self.data_dir = data_dir
        self.split = split
        self.image_transform = image_transform
        self.mask_transform = mask_transform

        split_file = os.path.join(data_dir, "annotations", f"{split}.txt")
        print("Loading split from:", split_file)

        with open(split_file, "r") as f:
            lines = f.readlines()

        self.samples = []
        for line in lines:
            name, class_id, species, breed_id = line.strip().split()

            # Be careful, class_id and species-id are 1-indexed in the dataset
            # We convert them to 0-indexed for PyTorch
            # breed_id won't be used for classification, but we keep it for consistency
            self.samples.append({
                "name": name,
                "class_id": int(class_id) - 1,
                "species_id": int(species) - 1,
                "breed_id": int(breed_id) - 1
            })


    def __len__(self):
        return len(self.samples)

    @staticmethod
    def preprocess_mask(trimap):
        """Converts the trimap to a binary mask (1 for pet pixels, 0 for background)."""
        processed_mask = np.zeros_like(trimap, dtype=np.uint8)
        processed_mask[(trimap == 1) | (trimap == 3)] = 1 # TODO (all): refine this to process the frontier pixels (3)
        return processed_mask
    
    @staticmethod
    def read_xml_file(path):
        """Reads the XML file and returns the first bounding box as (xmin, xmax, ymin, ymax)."""
        if not os.path.exists(path):
            return None
        root = et.parse(path).getroot()
        bounding_box = []
        for box_attributes in root.findall('object'):
            box = box_attributes.find('bndbox')
            x_min = int(box.find('xmin').text)
            x_max = int(box.find('xmax').text)
            y_min = int(box.find('ymin').text)
            y_max = int(box.find('ymax').text)
            bounding_box.append((x_min, x_max, y_min, y_max))
        return bounding_box[0] if bounding_box else None

    def __getitem__(self, idx):
        sample = self.samples[idx]
        name = sample["name"]

        # Load and transform input image
        image_path = os.path.join(self.data_dir, "images", f"{name}.jpg")
        image = Image.open(image_path).convert("RGB")

        if self.image_transform:
            image = self.image_transform(image)
        
        # Load, preprocess and transform ground truth mask
        trimap_path = os.path.join(self.data_dir, "annotations", "trimaps", f"{name}.png")
        trimap = np.array(Image.open(trimap_path))
        gt_mask = Image.fromarray(self.preprocess_mask(trimap=trimap))
        if self.mask_transform:
            gt_mask = self.mask_transform(gt_mask)

        # Build info dictionary with IDs and bounding box (if applicable)
        info = {
            "name": name,
            "class_id": sample["class_id"],
            "species_id": sample["species_id"],
            "breed_id": sample["breed_id"],
            "bbox": [0, 0, 0, 0] # default placeholder
        }

        xml_path = os.path.join(self.data_dir, "annotations", "xmls", f"{name}.xml")
        bbox = self.read_xml_file(path=xml_path)
        if bbox is not None:
            info["bbox"] = bbox

        return image, gt_mask, info


class PseudoMaskDataset(Dataset):
    """Dataset wrapper to inject pseudo masks into training data."""
    def __init__(self, original_dataset, pseudo_masks):
        self.original_dataset = original_dataset
        self.pseudo_masks = pseudo_masks

    def __len__(self):
        return len(self.original_dataset)

    def __getitem__(self, idx):
        # Get original data (image, gt_mask, info)
        image, _, info = self.original_dataset[idx]
        # Replace ground truth mask with pseudo mask
        pseudo_mask = self.pseudo_masks[idx]
        return image, pseudo_mask, info


def data_transform(image_size: int = 256, train: bool = True):
    """
    Data transformations/augmentations for images and masks (**synchronized** augmentations when training).
    The syncronization of the augmentations are done in the Dataset class (OxfordPet),
    with torch.set_rng_state() and torch.get_rng_state().
    """
    # TODO (Paul): consider separating transformations/augmentations for each task (segmentation/classification/CAM)

    # Function to convert PIL mask to tensor. Don't use ToTensor() directly on PIL. See the documentation of ToTensor()
    def mask_to_tensor(mask):
        mask_np = np.array(mask, dtype=np.uint8)
        mask_tensor = torch.from_numpy(mask_np).unsqueeze(0).float()
        return mask_tensor
    
    # Base image transforms (always applied)
    image_transforms = [
        transforms.Resize(size=(image_size, image_size)), 
        transforms.ToTensor(),
        transforms.Normalize(mean=[0.485, 0.456, 0.406], std=[0.229, 0.224, 0.225])
    ]
    
    # Base mask transforms (always applied)
    mask_transforms = [
        transforms.Resize(size=(image_size, image_size), interpolation=Image.NEAREST),
        transforms.Lambda(lambda mask: mask_to_tensor(mask=mask))
    ]

    # Training-specific augmentations
    if train: # TODO (all): find other augmentations
        # For images
        image_transforms = [
            transforms.ColorJitter(brightness=0.2, contrast=0.2, saturation=0.2, hue=0.1),
            transforms.Resize(size=(image_size, image_size)),
            # transforms.RandomHorizontalFlip(p=0.5), # TODO: find a way to synchronize this with the mask
            transforms.ToTensor(),
            transforms.Normalize(mean=[0.485, 0.456, 0.406], std=[0.229, 0.224, 0.225])
        ] 
        # TODO (Paul): I have a clue finally: use this pytorch package from torchvision.transforms import v2
        # https://pytorch.org/vision/main/auto_examples/transforms/plot_transforms_getting_started.html 
        
        # For masks - same flip (syncronized with image) but no color jitter
        mask_transforms = [
            transforms.Resize(size=(image_size, image_size), interpolation=Image.NEAREST),
            # transforms.RandomHorizontalFlip(p=0.5), # TODO: find a way to synchronize this with the image
            transforms.Lambda(lambda mask: mask_to_tensor(mask=mask))
        ]

    image_transform = transforms.Compose(image_transforms)
    mask_transform = transforms.Compose(mask_transforms)

    return image_transform, mask_transform


def inverse_normalize(tensor):
    """
    Reverse normalization for visualization.
    Be careful, if you change normalization values in data_transform(), change them here too.
    """
    inv_normalize = transforms.Normalize(mean=[-0.485/0.229, -0.456/0.224, -0.406/0.225], std=[1/0.229, 1/0.224, 1/0.225])
    return inv_normalize(tensor)


def data_loading(path: str,
                 data_split_size: tuple,
                 image_size: int = 256,
                 seed: int = 42,
                 sam: bool = False
                 ):
    """Load Oxford-IIIT Pet Dataset and split into train, val and test sets. Return corresponding loaders."""
    print("\n----Loading data...")
    batch_size_train, batch_size_val, batch_size_test, val_split = data_split_size

    if sam:
        def mask_to_tensor(mask):
            mask_np = np.array(mask, dtype=np.uint8)
            mask_tensor = torch.from_numpy(mask_np).unsqueeze(0).float()
            return mask_tensor

        minimal_transform_img = transforms.Compose([
            transforms.Resize((image_size, image_size)),
            transforms.ToTensor(),  # for RGB images this is fine.
        ])

        minimal_transform_mask = transforms.Compose([
            transforms.Resize((image_size, image_size), interpolation=Image.NEAREST),
            transforms.Lambda(mask_to_tensor)
        ])

        train_image_transform = minimal_transform_img
        train_mask_transform = minimal_transform_mask
        test_image_transform = minimal_transform_img
        test_mask_transform = minimal_transform_mask
    else:
        # When not using SAM, use the full data transformation pipeline:
        # Train data gets augmentations.
        train_image_transform, train_mask_transform = data_transform(image_size=image_size, train=True)
        # Test and validation data get basic transforms (no augmentations).
        test_image_transform, test_mask_transform = data_transform(image_size=image_size, train=False)

    # Load train dataset
    full_train_dataset = OxfordPet(
        data_dir=path,
        split="trainval",
        image_transform=train_image_transform, # Augmentations ON for train data
        mask_transform=train_mask_transform
    )

    # Load val dataset (SAME SPLIT that train dataset but different transforms)
    full_val_dataset = OxfordPet(
        data_dir=path,
        split="trainval", 
        image_transform=test_image_transform, # Augmentations OFF for val data
        mask_transform=test_mask_transform
    )
    
    # Load test dataset
    test_dataset = OxfordPet(
        data_dir=path,
        split="test", 
        image_transform=test_image_transform, # Augmentations OFF for test data
        mask_transform=test_mask_transform
    )

    # Split indices (same for both train and val datasets)
    train_size = int((1 - val_split) * len(full_train_dataset))
    train_indices, val_indices = random_split(range(len(full_train_dataset)),
                                              [train_size, len(full_train_dataset)-train_size],
                                              generator=torch.Generator().manual_seed(seed)
                                              )
    
    # Create subsets with proper transforms
    train_dataset = Subset(full_train_dataset, train_indices)    
    val_dataset = Subset(full_val_dataset, val_indices)
    
    # Create train, val & test loaders
    # TODO: num_workers > 0 if enough CPU cores (beug with Windows)
    train_loader = DataLoader(train_dataset, batch_size_train, shuffle=True, num_workers=0)
    val_loader = DataLoader(val_dataset, batch_size_val, shuffle=False, num_workers=0)
    test_loader = DataLoader(test_dataset, batch_size_test, shuffle=False, num_workers=0)
<<<<<<< HEAD
=======

>>>>>>> fb982e9d

    print("[Data loaded succesfully]")
    print(f"\nTraining set: {len(train_dataset)} samples")
    print(f"Validation set: {len(val_dataset)} samples")
    print(f"Test set: {len(test_dataset)} samples")
    return train_loader, val_loader, test_loader


def load_data_wrapper(config, sam=False):
    """"Wrapper function to load data from the config file"""
    BASE_DIR = os.getcwd()
    FILE_PATH = os.path.join(BASE_DIR, config["data_folder"])
    
    # Data split and batch sizes from the config
    batch_size_train = config["train_batch_size"]
    batch_size_val = config["val_batch_size"]
    batch_size_test = config["test_batch_size"]
    val_split = config["val_split"]
    data_split_size = (batch_size_train, batch_size_val, batch_size_test, val_split)
    
    # Image size for resize  
    image_size = config["image_size"]
    
    return data_loading(path=FILE_PATH, data_split_size=data_split_size, image_size=image_size, sam=sam)<|MERGE_RESOLUTION|>--- conflicted
+++ resolved
@@ -252,16 +252,12 @@
     # Create subsets with proper transforms
     train_dataset = Subset(full_train_dataset, train_indices)    
     val_dataset = Subset(full_val_dataset, val_indices)
-    
+        
     # Create train, val & test loaders
     # TODO: num_workers > 0 if enough CPU cores (beug with Windows)
     train_loader = DataLoader(train_dataset, batch_size_train, shuffle=True, num_workers=0)
     val_loader = DataLoader(val_dataset, batch_size_val, shuffle=False, num_workers=0)
     test_loader = DataLoader(test_dataset, batch_size_test, shuffle=False, num_workers=0)
-<<<<<<< HEAD
-=======
-
->>>>>>> fb982e9d
 
     print("[Data loaded succesfully]")
     print(f"\nTraining set: {len(train_dataset)} samples")
