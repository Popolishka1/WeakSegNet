--- conflicted
+++ resolved
@@ -1,3 +1,10 @@
+import os
+import torch
+import numpy as np
+from PIL import Image
+from torchvision import transforms
+import xml.etree.ElementTree as et
+from torch.utils.data import Dataset, DataLoader, random_split, Subset
 import os
 import torch
 import numpy as np
@@ -119,22 +126,20 @@
         return image, pseudo_mask, info
 
 
-<<<<<<< HEAD
-
-# Move this to top-level scope
-def mask_to_tensor(mask):
-    mask_np = np.array(mask, dtype=np.uint8)
-    mask_tensor = torch.from_numpy(mask_np).unsqueeze(0).float()
-    return mask_tensor
-
-=======
->>>>>>> af007f19
 def data_transform(image_size: int = 256, train: bool = True):
     """
     Data transformations/augmentations for images and masks (**synchronized** augmentations when training).
-    The synchronization of the augmentations is done in the Dataset class (OxfordPet),
+    The syncronization of the augmentations are done in the Dataset class (OxfordPet),
     with torch.set_rng_state() and torch.get_rng_state().
     """
+    # TODO (Paul): consider separating transformations/augmentations for each task (segmentation/classification/CAM)
+
+    # Function to convert PIL mask to tensor. Don't use ToTensor() directly on PIL. See the documentation of ToTensor()
+    def mask_to_tensor(mask):
+        mask_np = np.array(mask, dtype=np.uint8)
+        mask_tensor = torch.from_numpy(mask_np).unsqueeze(0).float()
+        return mask_tensor
+    
     # Base image transforms (always applied)
     image_transforms = [
         transforms.Resize(size=(image_size, image_size)), 
@@ -145,37 +150,33 @@
     # Base mask transforms (always applied)
     mask_transforms = [
         transforms.Resize(size=(image_size, image_size), interpolation=Image.NEAREST),
-<<<<<<< HEAD
-        transforms.Lambda(mask_to_tensor)  # Replace lambda here
-=======
         transforms.Lambda(lambda mask: mask_to_tensor(mask=mask))
->>>>>>> af007f19
     ]
 
     # Training-specific augmentations
-    if train:
+    if train: # TODO (all): find other augmentations
+        # For images
         image_transforms = [
             transforms.ColorJitter(brightness=0.2, contrast=0.2, saturation=0.2, hue=0.1),
             transforms.Resize(size=(image_size, image_size)),
+            # transforms.RandomHorizontalFlip(p=0.5), # TODO: find a way to synchronize this with the mask
             transforms.ToTensor(),
             transforms.Normalize(mean=[0.485, 0.456, 0.406], std=[0.229, 0.224, 0.225])
         ] 
+        # TODO (Paul): I have a clue finally: use this pytorch package from torchvision.transforms import v2
+        # https://pytorch.org/vision/main/auto_examples/transforms/plot_transforms_getting_started.html 
         
+        # For masks - same flip (syncronized with image) but no color jitter
         mask_transforms = [
             transforms.Resize(size=(image_size, image_size), interpolation=Image.NEAREST),
-<<<<<<< HEAD
-            transforms.Lambda(mask_to_tensor)  # Replace lambda here as well
-=======
             # transforms.RandomHorizontalFlip(p=0.5), # TODO: find a way to synchronize this with the image
             transforms.Lambda(lambda mask: mask_to_tensor(mask=mask))
->>>>>>> af007f19
         ]
 
     image_transform = transforms.Compose(image_transforms)
     mask_transform = transforms.Compose(mask_transforms)
 
     return image_transform, mask_transform
-
 
 
 def inverse_normalize(tensor):
